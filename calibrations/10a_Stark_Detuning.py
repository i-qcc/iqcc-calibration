--- conflicted
+++ resolved
@@ -140,11 +140,6 @@
                             qubit.xy.play(operation, amplitude_scale=-1.0)
                         elif operation == "x90":
                             qubit.xy.play(operation)
-<<<<<<< HEAD
-                            # qubit.xy.play(operation)
-                            # qubit.xy.play(operation, amplitude_scale=-1.0)
-=======
->>>>>>> 97816303
                             qubit.xy.play(operation, amplitude_scale=-1.0)
 
                     # Update the qubit frequency back to the resonance frequency for active reset
