--- conflicted
+++ resolved
@@ -18,11 +18,7 @@
     "License :: OSI Approved :: BSD License",
     "Operating System :: OS Independent",
 ]
-<<<<<<< HEAD
 requires-python = ">=3.10,<3.13"
-=======
-requires-python = ">=3.11,<=3.12"
->>>>>>> 8417bab9
 dependencies = [
     "quam>=0.4.2,<0.5.0",
     "qualang-tools==0.19.3",
