[project]
name = "iqcc_calibration_tools"
version = "0.1.0"
description = "calibration, research and integration tools for IQCC"
readme = "README.md"
authors = [
    {name = "Tom Dvir", email = "tom.dvir@quantum-machines.co"},
    {name = "Shlomi Matityahu", email = "Shlomi.Matityahu@quantum-machines.co"},
    {name = "Akiva Feintuch", email = "akiva@quantum-machines.co"},    
    {name = "Arthur Strauss", email = "Arthur.Strauss@quantum-machines.co"},
    {name = "Omrie Ovdat", email = "omrie.ovdat@quantum-machines.co"}
    
]
license = {text = "BSD-3-Clause"}
keywords = []
classifiers = [
    "Programming Language :: Python :: 3",
    "License :: OSI Approved :: BSD License",
    "Operating System :: OS Independent",
]
requires-python = ">=3.11,<3.13"
dependencies = [
    "quam==0.5.0a1",
    "qualang-tools<0.22.0",
    "xarray",
    "lmfit",
    "tqdm",
    "qualibrate>=0.4.0",
    "qm-qua==1.2.4a1",
    "ipykernel>=6.29.3,<7.0.0",
    "more-itertools",
    "qiskit==2.0.0",
    "pylatexenc",
    "iqcc-cloud-client==0.13.7",
    "iqcc-qualibrate2cloud",
<<<<<<< HEAD
    "quam-builder",
=======
    "quam-builder@git+https://github.com/qua-platform/quam-builder.git",
>>>>>>> ba403c62
    "qualibration-libs@git+https://github.com/qua-platform/qualibration-libs.git",
    "betterproto>=2.0.0b7", # becuase qua 1.2.3 requires this pre-release version
    #  "qualibrate-lab-notebook @ git+https://github.com/i-qcc/qualibrate-lab-notebook.git@main"
]

[build-system]
requires = ["hatchling"]
build-backend = "hatchling.build"

[tool.hatch.metadata]
allow-direct-references = true

[tool.hatch.build.targets.wheel]
packages = ["iqcc_calibration_tools"]

[tool.uv.sources]
quam-builder = { path = "../quam-builder", editable = true }

# [tool.uv]
# prerelease = "allow"<|MERGE_RESOLUTION|>--- conflicted
+++ resolved
@@ -33,11 +33,7 @@
     "pylatexenc",
     "iqcc-cloud-client==0.13.7",
     "iqcc-qualibrate2cloud",
-<<<<<<< HEAD
     "quam-builder",
-=======
-    "quam-builder@git+https://github.com/qua-platform/quam-builder.git",
->>>>>>> ba403c62
     "qualibration-libs@git+https://github.com/qua-platform/qualibration-libs.git",
     "betterproto>=2.0.0b7", # becuase qua 1.2.3 requires this pre-release version
     #  "qualibrate-lab-notebook @ git+https://github.com/i-qcc/qualibrate-lab-notebook.git@main"
